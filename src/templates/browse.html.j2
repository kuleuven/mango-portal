{% extends "base.html.j2" %}


{% block body %}


<nav style="--bs-breadcrumb-divider: '&raquo;'" aria-label="breadcrumb">
	<ol class="breadcrumb">
    <i class="bi bi-house-door-fill"> </i>&nbsp;
		{% for element in breadcrumbs[:-1] %}
			<li class="breadcrumb-item"><a href="{{url_for('collection_browse', collection=element['url'])}}">{{element['label']}}</a></li>
		{% endfor %}
		<li class="breadcrumb-item active" aria-current="page">{{breadcrumbs[-1]['label']}}</li>
	</ol>
</nav>

<div class="d-flex justify-content-end">
  <div class="col-3 mr-auto">
      <button type="button" class="btn btn-primary" data-bs-toggle="modal" data-bs-target="#addCollection">
			Add collection
			</button>
  </div>
	<div class="col-8 mr-auto">
		<form action="{{url_for('collection_upload_file')}}" method="POST" enctype="multipart/form-data" class="needs-validation" novalidate>
			<div class="input-group mb-3">
      <div class="invalid-feedback">
                A file to upload is required
           </div>
  			  <input type="file" class="form-control" id="newfile" name="newfile" required>

			  <button type="submit" class="btn btn-primary">Upload</buton>
			  <input type="hidden" name="collection" value="{{collection.path}}"/>

			</div>

		</form>
	</div>
</div>

<ul class="nav nav-tabs" role="tablist">
  <li class="nav-item bg-light" role="presentation">
    <button class="nav-link bg-light h5 active" id="content-tab" data-bs-toggle="tab" data-bs-target="#collection-content" type="button" role="tab" aria-controls="collection-tab" aria-selected="true">Content</button>
  </li>
  <li class="nav-item bg-light" role="presentation">
    <button class="nav-link bg-light h5" id="metadata-tab" data-bs-toggle="tab" data-bs-target="#collection-metadata" type="button" role="tab" aria-controls="collection-metadata" aria-selected="false">Meta data</button>
  </li>
</ul>

<div class="tab-content" id="collection-tabs">

<div class="tab-pane" id="collection-metadata">



			<table class="table table-striped table-hover mt-2">
      <tbody>

			{% for item in collection.metadata.items()  %}
			<tr>
				<th>{{item.name}}</th>
				<td>{{item.value}}</td>
				<td>{{item.units if item.units is not none}}</td>
				<td><a href="#" data-bs-toggle="modal" data-bs-target="#editMetaData"
					data-bs-meta-data-name="{{item.name}}"
					data-bs-meta-data-value="{{item.value}}"
					data-bs-meta-data-units="{{item.units if item.units is not none}}"
					data-bs-object-path="{{collection.path}}"
					><i class="bi bi-pencil"></i></a></td>
				<td><a href="#" data-bs-toggle="modal" data-bs-target="#deleteMetaData" class="text-danger"
					data-bs-meta-data-name="{{item.name}}"
					data-bs-meta-data-value="{{item.value}}"
					data-bs-meta-data-units="{{item.units if item.units is not none}}"
					data-bs-object-path="{{collection.path}}"
				><i class="bi bi-trash"></i></a></td>

			</tr>


			{% endfor %}

      </tbody>

			</table>

			<button type="button" class="btn btn-primary" data-bs-toggle="modal" data-bs-target="#addMetaData">
			Add meta data
			</button>
</div>
  <div style="width:fit-content" class="input-group my-3">
    <select class="form-select" id="action_select">
      <option value="" selected>Choose action for selected items</option>
      <option value="move">Move</option>
      <option value="delete">Delete</option>
    </select>
    <button type="button" class="btn btn-primary" onclick="applyAction()">Apply</button>
  </div>

	<table class="table table-striped table-hover mt-2" id="browseTable">
    <thead>
      <tr>
        <th scope="col">Select</th>
        <th scope="col">Name</th>
        <th scope="col">Owner</th>
        <th scope="col">Created</th>
        <th scope="col">Modified</th>
        <th scope="col">Size</th>
      </tr>
    </thead>
    <tbody>
      {% for collection in sub_collections  %}
      <tr>
        <td><input style="vertical-align:middle" class="form-check-input checkbox-inline" type="checkbox" value="{{collection.path}}"></td>
        <td><i class="bi bi-folder fs-4"></i> <a href="{{url_for('collection_browse', collection=collection.path.lstrip('/'))}}">{{collection.name}}</a></td>
        <td></td>
        <td></td>
        <td></td>
        <td></td>
      </tr>
      {% endfor %}

      {% for data_object in data_objects  %}
      <tr>
        <td><input style="vertical-align:middle" class="form-check-input checkbox-inline" type="checkbox" value="{{data_object.path}}"></td>
        <td><i class="bi bi-file-earmark fs-4"></i><span> <a href="{{url_for('view_object', data_object_path=data_object.path.lstrip('/'))}}">{{data_object.name}}</a></span></td>
        <td><!--{{ data_object.__dict__ }}-->{{data_object.owner_name}}</td>
        <td>{{data_object.create_time}}</td>
        <td>{{data_object.modify_time}}</td>
        <td>{{data_object.size | filesizeformat}}</td>
      </tr>
      {% endfor %}
    </tbody>
  </table>
</div>
</div>

<!-- Add meta data-->
<div class="modal fade" id="addMetaData" tabindex="-1" aria-labelledby="addMetaDataLabel" aria-hidden="true">
  <div class="modal-dialog">
    <div class="modal-content">
      <div class="modal-header">
        <h5 class="modal-title" id="addMetaDataLabel">Add meta data</h5>
        <button type="button" class="btn-close" data-bs-dismiss="modal" aria-label="Close"></button>
      </div>
	  <form action="{{url_for('add_meta_data_collection')}}" method="POST" enctype="multipart/form-data" class="row g-3 needs-validation" novalidate>
      <div class="modal-body">

          <div class="mb-3">
            <label for="meta-data-name-add" class="col-form-label">Name</label>
            <input type="text" class="form-control" id="meta-data-name-add" name="meta-data-name" required>
			<div class="invalid-feedback">
        Name is required for meta data items
      </div>

          </div>
          <div class="mb-3">
            <label for="meta-data-value-add" class="col-form-label">Value</label>
            <input type="text" class="form-control" id="meta-data-value-add" name="meta-data-value" required></input>
			<div class="invalid-feedback">
        A value is required for meta data items
      </div>
          </div>
		  <div class="mb-3">
            <label for="meta-data-units-add" class="col-form-label">Unit</label>
            <input type="text" class="form-control" id="meta-data-units-add" name="meta-data-units"></input>
			<div class="valid-feedback">
        A unit is not required for meta data
      </div>

          </div>
		   <input type="hidden" id="collection-path-add" name="collection-path" value="{{collection.path}}">

      </div>
      <div class="modal-footer">
        <button type="button" class="btn btn-secondary" data-bs-dismiss="modal">Cancel</button>
        <button  class="btn btn-primary" type="submit">Add</button>
      </div>
	  </form>
    </div>
  </div>
</div>

<div class="modal fade" id="addCollection" tabindex="-1" aria-labelledby="addCollectionLabel" aria-hidden="true">
  <div class="modal-dialog">
    <div class="modal-content">
      <div class="modal-header">
        <h5 class="modal-title" id="addCollectionLabel">Add collection</h5>
        <button type="button" class="btn-close" data-bs-dismiss="modal" aria-label="Close"></button>
      </div>
	  <form action="{{url_for('add_collection')}}" method="POST" enctype="multipart/form-data" class="row g-3 needs-validation" novalidate>
      <div class="modal-body">

          <div class="mb-3">
            <label for="collection-name-add" class="col-form-label">Name</label>
            <input type="text" class="form-control" id="collection-name-add" name="collection_name" required>
              <div class="invalid-feedback">
                A collection name is required
              </div>

          </div>

		   <input type="hidden" id="collection-path-add" name="parent_collection_path" value="{{collection.path}}">

      </div>
      <div class="modal-footer">
        <button type="button" class="btn btn-secondary" data-bs-dismiss="modal">Cancel</button>
        <button  class="btn btn-primary" type="submit">Add</button>
      </div>
	  </form>
    </div>
  </div>
</div>



<<<<<<< HEAD
{#<div id="app">
  <welcome></welcome>
  <hello></hello>
  <tree-browser browse-root="{{ url_for('api_collection_tree', collection=browse_root) }}"></tree-browser>
=======
<div id="app">
  <tree-browser style="display:none!important" browse-root="{{ url_for('api_collection_tree', collection=browse_root) }}" id="tree_browser"></tree-browser>
>>>>>>> 74e61721
</div>
#}


<!-- Delete modal -->


{% endblock body %}

{% block javascript %}
{{ super() }}

<script>
//function for applying action on all selected collections/files
function applyAction() {
  let action = document.getElementById("action_select").value;
  let selectedCollections = [];
  let selectedDataObjects = [];
  let rows = document.getElementById("browseTable").querySelectorAll("tr");
  let checkboxes = rows[0].querySelectorAll("[type=checkbox]");
  for (const checkbox of checkboxes){
    if (checkbox.checked){
      selectedDataObjects.push(checkbox.value);
    }
  }
  checkboxes = rows[1].querySelectorAll("[type=checkbox]");
  for (const checkbox of checkboxes){
    if (checkbox.checked){
      selectedCollections.push(checkbox.value);
    }
  }
  console.log(selectedCollections);
  console.log(selectedDataObjects)
  if (selectedCollections.length > 0 || selectedDataObjects.length > 0){
    switch(action) {
      case "move":
        // move selected items
        let treeBrowser = document.getElementById("tree_browser");
        tree_browser.style = "display: block!important";
        break;
      case "delete":
        // deleted selected items, TODO: api call
        for (const path of selectedCollections){
          var xhr = new XMLHttpRequest();
          xhr.open("POST", "{{url_for('delete_collection')}}");
          var formData = new FormData();
          formData.append("collection_path", path);
          xhr.send(formData);
        }
        for (const path of selectedDataObjects){
          var xhr = new XMLHttpRequest();
          xhr.open("POST", "{{url_for('remove_data_object')}}");
          var formData = new FormData();
          formData.append("data_object_path", path);
          xhr.send(formData);
        }
        break;
    }
  }
  
}
</script>
{#<script async src="{{url_for('static', filename='js/form-validation.js')}}"></script>#}

{% endblock javascript %}<|MERGE_RESOLUTION|>--- conflicted
+++ resolved
@@ -212,15 +212,10 @@
 
 
 
-<<<<<<< HEAD
 {#<div id="app">
   <welcome></welcome>
   <hello></hello>
   <tree-browser browse-root="{{ url_for('api_collection_tree', collection=browse_root) }}"></tree-browser>
-=======
-<div id="app">
-  <tree-browser style="display:none!important" browse-root="{{ url_for('api_collection_tree', collection=browse_root) }}" id="tree_browser"></tree-browser>
->>>>>>> 74e61721
 </div>
 #}
 
@@ -280,7 +275,7 @@
         break;
     }
   }
-  
+
 }
 </script>
 {#<script async src="{{url_for('static', filename='js/form-validation.js')}}"></script>#}
