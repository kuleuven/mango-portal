--- conflicted
+++ resolved
@@ -102,13 +102,7 @@
             for zone in zone_operator_sessions.keys():
                 if not is_zone_operator_session_valid(zone):
                     logging.info(f"Removed invalid zone operator session for zone {zone}")
-<<<<<<< HEAD
-
             time.sleep(120)
-
-=======
-            time.sleep(120)
->>>>>>> 2deafe6f
 
 cleanup_old_sessions_thread = OperatorSessionCleanupThread()
 cleanup_old_sessions_thread.start()