from irods.session import iRODSSession
from flask import (
    Flask,
    g,
    redirect,
    request,
    url_for,
    render_template,
    Blueprint,
    session,
    current_app,
)
from cache import cache
import os
import flask
from pprint import pformat
from flask_cors import CORS
import json
import irods
import pytz
import bleach
import humanize

# proxy so it can also be imported in blueprints from csrf.py independently
from csrf import csrf

from flask_bootstrap import Bootstrap5
from lib.util import collection_tree_to_dict
from pprint import pprint
from operator import itemgetter

# Blueprints
from kernel.user.user import user_bp
from kernel.common.error import error_bp
from kernel.common.browse import browse_bp
from kernel.metadata.metadata import metadata_bp
from kernel.search.basic_search import basic_search_bp
from kernel.admin.admin import admin_bp
from kernel.metadata_schema.editor import metadata_schema_editor_bp
from kernel.metadata_schema.form import metadata_schema_form_bp

import platform


from irods_zones_config import (
    irods_zones,
    DEFAULT_IRODS_PARAMETERS,
    DEFAULT_SSL_PARAMETERS,
)
import irods_session_pool
from werkzeug.exceptions import HTTPException
import logging
import datetime

# from flask_debugtoolbar import DebugToolbarExtension

print(f"Flask version {flask.__version__}")

app = Flask(__name__)


app.config.from_pyfile("config.py")
app.config["irods_zones"] = irods_zones


if "mango_open_search" in app.config["MANGO_ENABLE_CORE_PLUGINS"]:
    from plugins.mango_open_search.search import mango_open_search_bp
    from plugins.mango_open_search.admin import mango_open_search_admin_bp
    from plugins.mango_open_search.api import mango_open_search_api_bp

if "data_platform" in app.config["MANGO_ENABLE_CORE_PLUGINS"]:
    from plugins.data_platform import update_zone_info

    if not app.config["MANGO_AUTH"] == "localdev":
        update_zone_info(app.config["irods_zones"])

    from plugins.data_platform.user import data_platform_user_bp
    from plugins.data_platform.project import data_platform_project_bp
    from plugins.data_platform.autocomplete import data_platform_autocomplete_bp

# global dict holding the irods sessions per user, identified either by their flask session id or by a magic key 'localdev'
irods_sessions = {}
## Allow cross origin requests for SPA/Ajax situations
CORS(app)

# get the root logger and set the
rootlogger = logging.getLogger()
rootlogger.setLevel(app.config.get("LOGGING_LEVEL", "INFO"))

mango_server_info = {"server_start": datetime.datetime.now()}
# app.config["EXPLAIN_TEMPLATE_LOADING"] = True
## enable auto escape in jinja2 templates
app.jinja_options["autoescape"] = lambda _: True

# register bootstrap5 support
bootstrap = Bootstrap5(app)
# register csrf on the main app
csrf.init_app(app)

# Caching, make sure the filesystem dir exists
if not os.path.exists(app.config["CACHE_DIR"]):
    os.makedirs(app.config["CACHE_DIR"])

cache.init_app(app)
with app.app_context():
    cache.clear()

# Add debug toolbar
# toolbar = DebugToolbarExtension(app)


# Register blueprints
with app.app_context():
    app.register_blueprint(user_bp)
    app.register_blueprint(error_bp)
    app.register_blueprint(browse_bp)
    app.register_blueprint(metadata_bp)
    app.register_blueprint(basic_search_bp)
    app.register_blueprint(admin_bp)
    app.register_blueprint(metadata_schema_editor_bp)
    app.register_blueprint(metadata_schema_form_bp)

    if "mango_open_search" in app.config["MANGO_ENABLE_CORE_PLUGINS"]:
        app.register_blueprint(mango_open_search_bp)
        app.register_blueprint(mango_open_search_admin_bp)
        app.register_blueprint(mango_open_search_api_bp)

    if "data_platform" in app.config["MANGO_ENABLE_CORE_PLUGINS"]:
        app.register_blueprint(data_platform_user_bp)
        app.register_blueprint(data_platform_project_bp)
        app.register_blueprint(data_platform_autocomplete_bp)


@app.context_processor
def dump_variable():
    return dict(pformat=pformat)


@app.errorhandler(Exception)
def handle_exception(e):
    app.logger.exception(e)
    # pass through HTTP errors
    if isinstance(e, HTTPException):
        return e

    # non-HTTP exceptions only
    return render_template("500.html.j2", e=e), 500


@app.before_request
def init_and_secure_views():
    """ """

    if request.endpoint in [
        "static",
        "user_bp.login_basic",
        "data_platform_user_bp.login_openid",
        "data_platform_user_bp.login_openid_callback",
        "data_platform_user_bp.login_openid_select_zone",
        "data_platform_user_bp.logout_openid",
        "data_platform_user_bp.connection_info_modal",
        "data_platform_user_bp.drop_permissions",
        "data_platform_user_bp.impersonate",
        "data_platform_project_bp.project",
        "data_platform_project_bp.add_project_member",
        "data_platform_project_bp.delete_project_member",
        "data_platform_project_bp.deploy_project",
        "data_platform_project_bp.api_token",
        "data_platform_project_bp.add_irods_project",
        "data_platform_project_bp.add_generic_project",
        "data_platform_project_bp.modify_project",
        "data_platform_autocomplete_bp.autocomplete_username",
        "data_platform_user_bp.local_client_retrieve_token_callback",
        "data_platform_project_bp.project_overview",
    ]:
        return None

    # some globals for feeding the templates
    g.prc_version = irods.__version__
    g.flask_version = flask.__version__
    g.python_version = platform.python_version()

    # check sessions cleanup daemon and spawn a new one if needed
    irods_session_pool.check_and_restart_cleanup()

    if current_app.config["MANGO_AUTH"] == "localdev":
        irods_session = None
        if not "userid" in session:
            print(f"No user id in session")
        if "userid" in session:
            irods_session = irods_session_pool.get_irods_session(session["userid"])
        if not irods_session:
            print("No irods session found in pool, recreating one")
            irods_env_file = os.path.expanduser("~/.irods/irods_environment.json")
            irods_session = iRODSSession(irods_env_file=irods_env_file)
            session["userid"] = irods_session.username
            irods_session_pool.add_irods_session(session["userid"], irods_session)
        g.irods_session = irods_session
        print(f"Session id: {session['userid']}")
        g.user_home = f"/{g.irods_session.zone}/home/{irods_session.username}"
        g.zone_home = f"/{g.irods_session.zone}/home"

        g.mango_server_info = mango_server_info

        return None

    else:
        irods_session = None
        if not "userid" in session:
            print(f"No user id in session, need auth")
        if "userid" in session:
            irods_session = irods_session_pool.get_irods_session(session["userid"])
        if not irods_session and "password" in session and "zone" in session:
            # try to recreate a session object,maybe the password is still valid
            try:
                parameters = DEFAULT_IRODS_PARAMETERS.copy()
                ssl_settings = DEFAULT_SSL_PARAMETERS.copy()
                zone = session["zone"]
                parameters.update(app.config["irods_zones"][zone]["parameters"])
                ssl_settings.update(app.config["irods_zones"][zone]["ssl_settings"])
                irods_session = iRODSSession(
                    user=session["userid"],
                    password=session["password"],
                    **parameters,
                    **ssl_settings,
                )
                irods_session.collections.get(f"/{irods_session.zone}/home")
                irods_session_pool.add_irods_session(session["userid"], irods_session)
            except:
                irods_session = None
                # note we'll leave the session['zone'] parameter for use a hint in the login form
                session.pop("userid", default=None)
                session.pop("password", default=None)

        if irods_session:
            g.irods_session = irods_session
            user_home = f"/{g.irods_session.zone}/home/{irods_session.username}"
            zone_home = f"/{g.irods_session.zone}/home"
            g.user_home = user_home
            g.zone_home = zone_home
            g.mango_server_info = mango_server_info
            return None
        else:
            return redirect(url_for(current_app.config["MANGO_LOGIN_ACTION"]))


@app.after_request
def release_irods_session_lock(response):
    if "userid" in session:
        irods_session_pool.unlock_irods_session(session["userid"])
    return response


# custom filters

# intersection of 2 iterables
@app.template_filter("intersection")
def intersection(set1, set2):
    return set(set1).intersection(set(set2))


# html and js escape dangerous content
@app.template_filter("bleach_clean")
def bleach_clean(suspect, **kwargs):
    return bleach.clean(suspect, **kwargs)


# return date into local time zone
@app.template_filter("localize_datetime")
def localize_datetime(
    value, format="%Y-%m-%d %H:%M:%S", local_timezone="Europe/Brussels"
):
    tz = pytz.timezone(local_timezone)  # timezone you want to convert to from UTC
    utc = pytz.timezone("UTC")
    value = utc.localize(value, is_dst=None).astimezone(pytz.utc)
    local_dt = value.astimezone(tz)
    return local_dt.strftime(format)


<<<<<<< HEAD
@app.template_filter("parse_json_date")
def parse_json_date(ts):
    return datetime.datetime.strptime(ts, '%Y-%m-%d')


@app.template_filter("parse_json_timestamp")
def parse_json_timestamp(ts):
    return datetime.datetime.strptime(ts, '%Y-%m-%dT%H:%M:%S%z')


@app.template_filter("format_date")
def format_date(ts):
    return ts.strftime("%Y-%m-%d")


=======
>>>>>>> fe0427c5
@app.template_filter("format_timestamp")
def format_timestamp(ts):
    return ts.strftime("%Y-%m-%dT%H:%M:%S")

<<<<<<< HEAD
@app.template_filter("yesterday")
def yesterday(ts):
    return ts - datetime.timedelta(days=1)
=======
>>>>>>> fe0427c5

@app.template_filter("format_time")
def format_time(ts, format="%Y-%m-%dT%H:%M:%S"):
    return ts.strftime("%Y-%m-%dT%H:%M:%S")



@app.template_filter("format_size")
def format_size(size):
    return humanize.naturalsize(size)


@app.template_filter("format_intword")
def format_intword(size):
    return humanize.intword(size)


@app.route("/")
def index():
    return render_template(
        "index.html.j2",
    )


# Testing endpoint
@app.route("/metadata-template/dump-form-contents", methods=["POST"])
@csrf.exempt
def dump_meta_data_form():
    """
    dumps all variables defined url encoded from the request body, for example
    variable1=value1&variable2=value2
    """

    # log output
    print(f"{json.dumps(request.form)}")

    return json.dumps(request.form)


# Testing endpoint
@app.route("/metadata-template/dump-contents-body/<filename>", methods=["POST"])
@csrf.exempt
def dump_meta_data_body_json(filename):
    """
    expects "Content-Type: application/json" header
    """
    print(f"{filename}")
    print(f"{request.data}")

    return "OK"


# Blueprint api
# Endpoint for obtaining collection trees


@app.route(
    "/api/collection/tree",
    methods=["GET"],
    defaults={"collection": None},
    strict_slashes=False,
)
@app.route("/api/collection/tree/<path:collection>")
def api_collection_tree(collection):
    if collection is None or collection == "~":
        collection = g.zone_home
    if not collection.startswith("/"):
        collection = "/" + collection
    current_collection = g.irods_session.collections.get(collection)

    @cache.cached(
        timeout=50,
        key_prefix=f"{g.irods_session.username}-{g.irods_session.zone}-{request.path}",
    )
    def json_tree(collection):
        return flask.jsonify([collection_tree_to_dict(current_collection)])

    return json_tree(current_collection)


@app.route("/test", methods=["GET"])
def test_simple_vue():
    return render_template("test.html.j2")<|MERGE_RESOLUTION|>--- conflicted
+++ resolved
@@ -277,7 +277,6 @@
     return local_dt.strftime(format)
 
 
-<<<<<<< HEAD
 @app.template_filter("parse_json_date")
 def parse_json_date(ts):
     return datetime.datetime.strptime(ts, '%Y-%m-%d')
@@ -293,18 +292,13 @@
     return ts.strftime("%Y-%m-%d")
 
 
-=======
->>>>>>> fe0427c5
 @app.template_filter("format_timestamp")
 def format_timestamp(ts):
     return ts.strftime("%Y-%m-%dT%H:%M:%S")
 
-<<<<<<< HEAD
 @app.template_filter("yesterday")
 def yesterday(ts):
     return ts - datetime.timedelta(days=1)
-=======
->>>>>>> fe0427c5
 
 @app.template_filter("format_time")
 def format_time(ts, format="%Y-%m-%dT%H:%M:%S"):
