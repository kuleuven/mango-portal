--- conflicted
+++ resolved
@@ -495,15 +495,12 @@
         force_delete = True
     # recursive remove
     g.irods_session.collections.remove(collection_path, force=force_delete)
-<<<<<<< HEAD
-=======
 
     if force_delete:
         signals.collection_deleted.send(current_app._get_current_object(), irods_session = g.irods_session, collection_path = collection_path)
     else:
         signals.collection_trashed.send(current_app._get_current_object(), irods_session = g.irods_session, collection_path = collection_path)
 
->>>>>>> 01715b83
     if "redirect_route" in request.values:
         return redirect(request.values["redirect_route"])
     if "redirect_hash" in request.values:
@@ -527,8 +524,6 @@
             else False
         )
     g.irods_session.data_objects.get(data_object_path).unlink(force=force_delete)
-<<<<<<< HEAD
-=======
 
     if force_delete:
         signals.data_object_deleted.send(current_app._get_current_object(), irods_session = g.irods_session, data_object_path = data_object_path)
@@ -536,7 +531,6 @@
         signals.data_object_trashed.send(current_app._get_current_object(), irods_session = g.irods_session, data_object_path = data_object_path)
 
 
->>>>>>> 01715b83
     if "redirect_route" in request.values:
         return redirect(request.values["redirect_route"])
     if "redirect_hash" in request.values:
