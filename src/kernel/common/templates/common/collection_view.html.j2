--- conflicted
+++ resolved
@@ -606,13 +606,8 @@
                   aria-label="Close"></button>
         </div>
         <form id="confirmation-form"
-<<<<<<< HEAD
               method="post"
-              action="{{ url_for('browse_bp.bulk_operation_items') }}">
-=======
-              method="POST"
               action="{{ url_for("browse_bp.bulk_operation_items") }}">
->>>>>>> 537bd85c
           <div class="modal-body">
             <input type="hidden" id="action" name="action" />
             <input type="hidden" id="destination" name="destination" />
