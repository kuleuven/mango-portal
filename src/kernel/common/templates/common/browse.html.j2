{% extends "base.html.j2" %}
{% import "blocks.html.j2" as block_macros %}
{% import "dialogs.html.j2" as dialogs %}
{% block head %}
  {{ super() }}
  <script src="https://unpkg.com/dropzone@5/dist/min/dropzone.min.js"></script>
  <link rel="stylesheet"
        href="https://unpkg.com/dropzone@5/dist/min/dropzone.min.css"
        type="text/css"/>
  <style>
  /* dropzone multi file upload css override*/
  .dropzone .dz-preview .dz-progress {
    height: 6px;
    top: 85%;
  }

.btn-oc {
  --bs-btn-font-weight: 600;
  --bs-btn-color: var(--bs-primary);
  --bs-btn-bg: var(--bs-white);
  --bs-btn-border-radius: 0rem;
  --bs-btn-active-color: var(--bs-white);
  --bs-btn-active-bg: var(--bs-primary);
  --bs-btn-active-border-color: var(--bs-primary);
  }
  </style>
{% endblock head %}
{% block body %}
  <nav aria-label="breadcrumb"
       class="navbar-light bg-light sticky-top pb-2 pt-1">
<<<<<<< HEAD
    <div class="text-bg-light mr-4">
=======
    <div class="text-bg-light">
>>>>>>> 06d0a458
      <ol class="breadcrumb">
        <i class="bi bi-house-door-fill"> </i>&nbsp;
        {#<li class="breadcrumb-item">{{ breadcrumbs[0]['label'] }}</li>#}
        {% for element in breadcrumbs[:-1] %}
          <li class="breadcrumb-item">
            <a href="{{ url_for('browse_bp.collection_browse', collection=element['url'])}}">{{ element['label'] }}</a>
          </li>
        {% endfor %}
        <li class="breadcrumb-item active" aria-current="page">{{ breadcrumbs[-1]['label'] }}</li>
      </ol>
    </div>
  </nav>
  <div class="row">
    <div class="col-12 mr-auto">
      <h2 class="mb-4">{{ collection.name }}</h2>
    </div>
  </div>
  {% if (('own' in current_user_rights) or ('modify object' in current_user_rights)) %}
    <div class="d-flex justify-content-end">
      <div class="col-3 mr-auto">
        <button type="button"
                class="btn btn-primary"
                data-bs-toggle="modal"
                data-bs-target="#addCollection">
          Add collection
        </button>
      </div>
      <div class="col-8 mr-auto">
        {# <form action="{{ url_for('browse_bp.collection_upload_file')}}" method="post" enctype="multipart/form-data" class="needs-validation" novalidate>
          <input type="hidden" name="csrf_token" value="{{ csrf_token() }}"/>
          <div class="input-group mb-3">
            <div class="invalid-feedback">A file to upload is required</div>
            <input type="file" class="form-control" id="newfile" name="file" required />
            <button type="submit" class="btn btn-primary">Upload</button>
            <input type="hidden" name="collection" value="{{ collection.path }}"/>
          </div>
        </form> #}
        <button class="btn btn-primary mb-2"
                type="button"
                data-bs-toggle="collapse"
                data-bs-target="#multi-upload-form">
          Upload files ...
        </button>
        <div id="multi-upload-form" class="collapse">
          <form action="{{ url_for('browse_bp.collection_upload_file')}}"
                class="dropzone rounded"
                id="mango-dropzone">
            <input type="hidden" name="csrf_token" value="{{ csrf_token() }}"/>
            <input type="hidden" name="collection" value="{{ collection.path }}"/>
          </form>
          <button class="btn btn-primary mt-2 float-end" id="submit-all">Start uploading all files</button>
        </div>
      </div>
    </div>
  {% endif %}
  <ul class="nav nav-tabs" role="tablist">
    <li class="nav-item" role="presentation">
      <a class="nav-link active"
         href="#content"
         id="content-tab"
         data-bs-toggle="tab"
         data-bs-target="#collection-content"
         type="button"
         role="tab"
         aria-controls="collection-tab"
         aria-selected="true">
        Content
      </a>
    </li>
    <li class="nav-item" role="presentation">
      <a class="nav-link"
         href="#metadata"
         id="metadata-tab"
         data-bs-toggle="tab"
         data-bs-target="#collection-metadata"
         type="button"
         role="tab"
         aria-controls="collection-metadata"
         aria-selected="false">
        Metadata
      </a>
    </li>
    <li class="nav-item" role="presentation">
      <a class="nav-link"
         href="#permissions"
         id="permissions-tab"
         data-bs-toggle="tab"
         data-bs-target="#collection-permissions"
         type="button"
         role="tab"
         aria-controls="collection-permissions"
         aria-selected="false">
        Permissions
      </a>
    </li>
  </ul>
  <div class="tab-content" id="pills-tab-content">
    <div class="tab-pane" id="collection-metadata">
      {{ block_macros.metadata_block(collection.id, collection.path.lstrip("/"), grouped_metadata, metadata_schema_filenames, schema_labels, readonly_prefixes=('mt.', 'mg.', 'irods::'), item_type="collection", current_user_rights=current_user_rights)}}
    </div>
    <div class="tab-pane show active" id="collection-content">
      {% if ('own' in current_user_rights) %}
        <div style="width:fit-content" class="input-group my-3">
          <select class="form-select"
                  aria-label="Select bulk operation"
                  id="action_select"
                  aria-describedby="selection_help">
            <option value="move">
              Move
            </option>
            <option value="copy">
              Copy
            </option>
            <option value="delete">
              Delete
            </option>
            {# <option value="download">Download</option> #}
          </select>
          <button type="button"
                  class="btn btn-primary"
                  onclick="apply_bulk_operation()"
                  disabled>Apply</button>
        </div>
        <div id="selection_help" class="form-text">Copying is only available for data objects.</div>
      {% endif %}
      <bulk-links post="{{ url_for('browse_bp.bulk_operation_items') }}" tree="{{ url_for('api_collection_tree') }}"/>
      <table class="table table-striped table-hover mt-2" id="browseTable">
        <thead>
          <tr>
            <th scope="col" class="position-relative">
              <input class="form-check-input"
                     type="checkbox"
                     value=""
                     id="select_all"
                     aria-label="Select all rows"/>
              <span class="position-absolute top-0 start-0 translate-middle badge rounded-pill bg-primary"></span>
            </th>
            <th scope="col">Name</th>
            <th scope="col">Owner</th>
            <th scope="col">Created</th>
            <th scope="col">Modified</th>
            <th scope="col">Size</th>
            <th></th>
          </tr>
        </thead>
        <tbody>
          {% for collection in sub_collections %}
            <tr>
              <td scope="row">
                <input style="vertical-align:middle"
                       class="form-check-input checkbox-inline"
                       type="checkbox"
                       value="col-{{ collection.path }}"
                       aria-label="Select {{ collection.path }}"/>
              </td>
              <td>
                <i class="bi bi-folder fs-4"></i> <a href="{{ url_for('browse_bp.collection_browse', collection=collection.path.lstrip('/'))}}">{{ collection.name }}</a>
              </td>
              <td>{{ collection.owner_name }}</td>
              <td>{{ collection.create_time | localize_datetime }}</td>
              <td>
                {{ collection.modify_time | localize_datetime }}
              </td>
              <td>
              </td>
              <td>
              </td>
            </tr>
          {% endfor %}
          {% for data_object in data_objects %}
            <tr>
              <td scope="row">
                <input style="vertical-align:middle"
                       class="form-check-input checkbox-inline"
                       type="checkbox"
                       value="dobj-{{ data_object.path }}"
                       aria-label="Select {{ collection.path }}"/>
              </td>
              <td>
                <i class="bi bi-file-earmark fs-4"></i><span> <a href="{{ url_for('browse_bp.view_object', data_object_path=data_object.path.lstrip('/'))}}">{{ data_object.name }}</a></span>
              </td>
              <td>
                <!--{{ data_object.__dict__ }}-->{{ data_object.owner_name }}
              </td>
              <td>
                {{ data_object.create_time | localize_datetime }}
              </td>
              <td>
                {{ data_object.modify_time | localize_datetime }}
              </td>
              <td>
                {{ data_object.size | filesizeformat }}
              </td>
              <td>
                {% if data_object.size < 20000000000 %}
                  <a href="{{ url_for('browse_bp.download_object', data_object_path = data_object.path.lstrip('/'))}}"><i class="bi bi-download"></i></a>
                {% endif %}
              </td>
            </tr>
          {% endfor %}
        </tbody>
      </table>
      {% if 'own' in current_user_rights and collection.path != g.user_home %}
        {# and breadcrumbs|length > 2 %} #}
        <div class="row mt-5">
          <div class="col">
            <button type="button"
                    class="btn btn-danger float-end"
                    data-bs-toggle="modal"
                    data-bs-target="#delete_collection"
                    data-bs-field-ha="hihi"
                    data-bs-field-bo="hoho">
              Delete Collection
            </button>
          </div>
        </div>
        {{ dialogs.confirm_delete_dialog('delete_collection', url_for('browse_bp.delete_collection'), title='Delete collection and contents', mode='listen-many', readonly_fields = [{'name' : 'collection_path', 'value': collection.path, 'label': 'Collection Path'}], hidden_fields=[{'name':'redirect_route', 'value': url_for('browse_bp.collection_browse', collection=breadcrumbs[-2]['url'])}], modal_class="modal-xl" )}}
      {% endif %}
    </div>
    <div class="tab-pane" id="collection-permissions">
      <div class="float-end">
        <p class="mt-3">
          <form method="post"
                action="{{ url_for('browse_bp.set_inheritance', collection_path = collection.path.lstrip('/'))}}">
            <input type="hidden" name="csrf_token" value="{{ csrf_token() }}" />
            <input type="hidden" name="redirect_hash" value="#permissions"/>
            <div class="form-check form-switch">
              <label for="inheritance-checkbox" class="me-3 form-check-label fw-bold">
                Inheritance
              </label>
              <input type="checkbox"
                     class="form-check-input"
                     id="inheritance-checkbox"
                     name="inheritance"
                     onChange="this.form.submit()"
                     {% if collection.inheritance %}checked{% endif %}
                     {% if not 'own' in current_user_rights %}disabled{% endif %}/>
            </div>
          </form>
        </p>
      </div>
      <table class="table table-striped table-hover mt-2" id="permssions-table">
        <thead>
          <tr>
            {# <th scope="col">Select</th> #}
            <th scope="col">
              User / Group
            </th>
            <th scope="col">
              Access level
            </th>
            <th scope="col">
              Zone
            </th>
            <th>
            </th>
          </tr>
        </thead>
        <tbody>
          {% for permission in permissions %}
            <tr>
              <td>
                {{ permission.user_name }} ({{ acl_users_dict[permission.user_name] }})
              </td>
              <td>
                {{ permission.access_name }}
              </td>
              <td>
                {{ permission.user_zone }}
              </td>
              <td>
                {% if config['ACL_PROTECT_OWN'] and permission.access_name == 'own' and acl_counts['own'] < 2 %}
                  <p title="disabled: need at least 1 owner">
                    <button type="submit"
                            class="btn btn-grey"
                            disabled
                            title="At least one owner required">
                      <i class="bi bi-trash"></i>
                    </button>
                  </p>
                {% elif 'own' in current_user_rights %}
                  <form method="post"
                        action="{{ url_for('browse_bp.set_permissions', item_path=collection.path.lstrip('/')) }}">
                    <input type="hidden" name="csrf_token" value="{{ csrf_token() }}" />
                    <input type="hidden" name="groups" value="{{ permission.user_name }}" />
                    <input type="hidden" name="permission_type" value="null" />
                    <input type="hidden" name="redirect_hash" value="#permissions"/>
                    <button type="submit" class="btn">
                      <i class="bi bi-trash text-danger"></i>
                    </button>
                  </form>
                {% endif %}
              </td>
            </tr>
          {% endfor %}
        </tbody>
      </table>
      {% if 'own' in current_user_rights %}
        <form method="post"
              action="{{ url_for('browse_bp.set_permissions', item_path=collection.path.lstrip('/')) }}">
          <input type="hidden" name="csrf_token" value="{{ csrf_token() }}" />
          <input type="hidden" name="redirect_hash" value="#permissions"/>
          <div class="row">
            <div class="col">
              <label for="permission_groups">
                Groups
              </label>
              <select class="form-select"
                      aria-label="Groups"
                      name="groups"
                      id="permission_groups">
                {% for group in my_groups %}
                  <option value="{{ group.name }}">
                    {{ group.name }}
                  </option>
                {% endfor %}
              </select>
            </div>
            <div class="col">
              <label for="permission_type">
                Rights
              </label>
              <select class="form-select"
                      aria-label="Groups"
                      name="permission_type"
                      id="permission_type">
                <option value="own">
                  Own
                </option>
                <option value="write">
                  Modify
                </option>
                <option value="read">
                  Read
                </option>
              </select>
            </div>
            <div class="col">
              <input type="checkbox" name="recursive" id="set_recursive" value="True"/>
              <label for="set_recursive">
                Recursive
              </label>
            </div>
            <div class="col">
              <button type="submit" class="btn btn-primary">
                Apply
              </button>
            </div>
          </div>
        </form>
      {% endif %}
      <!--{{ acl_users_dict |pprint }}-->
    </div>
  </div>
  <!-- Add meta data modal -->
  <div class="modal fade"
       id="addMetaData"
       tabindex="-1"
       aria-labelledby="addMetaDataLabel"
       aria-hidden="true">
    <div class="modal-dialog">
      <div class="modal-content">
        <div class="modal-header">
          <h5 class="modal-title" id="addMetaDataLabel">
            Add metadata
          </h5>
          <button type="button"
                  class="btn-close"
                  data-bs-dismiss="modal"
                  aria-label="Close">
          </button>
        </div>
        <form action="{{ url_for('metadata_bp.add_meta_data_collection')}}"
              method="post"
              enctype="multipart/form-data"
              class="row g-3 needs-validation"
              novalidate>
          <input type="hidden" name="csrf_token" value="{{ csrf_token() }}" />
          <input type="hidden" name="redirect_hash" value="#metadata"/>
          <div class="modal-body">
            <div class="mb-3">
              <label for="meta-data-name-add" class="col-form-label">
                Name
              </label>
              <input type="text"
                     class="form-control"
                     id="meta-data-name-add"
                     name="meta-data-name"
                     required/>
              <div class="invalid-feedback">
                Name is required for metadata items
              </div>
            </div>
            <div class="mb-3">
              <label for="meta-data-value-add" class="col-form-label">
                Value
              </label>
              <input type="text"
                     class="form-control"
                     id="meta-data-value-add"
                     name="meta-data-value"
                     required/>
              <div class="invalid-feedback">
                A value is required for metadata items
              </div>
            </div>
            <div class="mb-3">
              <label for="meta-data-units-add" class="col-form-label">
                Unit
              </label>
              <input type="text"
                     class="form-control"
                     id="meta-data-units-add"
                     name="meta-data-units"/>
              <div class="valid-feedback">
                A unit is not required for metadata
              </div>
            </div>
            <input type="hidden"
                   id="collection-path-add"
                   name="collection-path"
                   value="{{ collection.path }}"/>
            <input type="hidden"
                   id="target-type-add"
                   name="target-type"
                   value="collection"/>
          </div>
          <div class="modal-footer">
            <button type="button" class="btn btn-secondary" data-bs-dismiss="modal">
              Cancel
            </button>
            <button class="btn btn-primary" type="submit">
              Add
            </button>
          </div>
        </form>
      </div>
    </div>
  </div>
  <!--Edit meta data nodal -->
  <div class="modal fade"
       id="editMetaData"
       tabindex="-1"
       aria-labelledby="editMetaDataLabel"
       aria-hidden="true">
    <div class="modal-dialog">
      <div class="modal-content">
        <div class="modal-header">
          <h5 class="modal-title" id="editMetaDataLabel">
            Update metadata
          </h5>
          <button type="button"
                  class="btn-close"
                  data-bs-dismiss="modal"
                  aria-label="Close">
          </button>
        </div>
        <form action="{{ url_for('metadata_bp.edit_meta_data_collection')}}"
              method="post"
              enctype="multipart/form-data"
              class="row g-3 needs-validation"
              novalidation>
          <input type="hidden" name="csrf_token" value="{{ csrf_token() }}"/>
          <input type="hidden" name="redirect_hash" value="#metadata"/>
          <div class="modal-body">
            <div class="mb-3">
              <label for="meta-data-name" class="col-form-label">
                Name
              </label>
              <input type="text"
                     class="form-control"
                     id="meta-data-name"
                     name="meta-data-name"
                     required/>
              <div class="invalid-feedback">
                Metadata field name is required
              </div>
            </div>
            <div class="mb-3">
              <label for="meta-data-value" class="col-form-label">
                Value
              </label>
              <input type="text"
                     class="form-control"
                     id="meta-data-value"
                     name="meta-data-value"
                     required/>
              <div class="invalid-feedback">
                Metadata field value is required
              </div>
            </div>
            <div class="mb-3">
              <label for="meta-data-units" class="col-form-label">
                Unit
              </label>
              <input type="text"
                     class="form-control"
                     id="meta-data-units"
                     name="meta-data-units"/>
            </div>
            <input type="hidden"
                   id="object-path-edit"
                   name="collection-path"
                   value="{{ collection.path }}"/>
            <input type="hidden"
                   id="target-type-edit"
                   name="target-type"
                   value="collection"/>
            <input type="hidden"
                   id="orig-meta-data-name"
                   name="orig-meta-data-name"
                   value=""/>
            <input type="hidden"
                   id="orig-meta-data-value"
                   name="orig-meta-data-value"
                   value=""/>
            <input type="hidden"
                   id="orig-meta-data-units"
                   name="orig-meta-data-units"
                   value=""/>
          </div>
          <div class="modal-footer">
            <button type="button" class="btn btn-secondary" data-bs-dismiss="modal">
              Cancel
            </button>
            <button class="btn btn-primary" type="submit">
              Update
            </button>
          </div>
        </form>
      </div>
    </div>
  </div>
  <!-- Delete modal -->
  <div class="modal fade"
       id="deleteMetaData"
       tabindex="-1"
       aria-labelledby="deleteMetaDataLabel"
       aria-hidden="true">
    <div class="modal-dialog">
      <div class="modal-content">
        <div class="modal-header">
          <h5 class="modal-title" id="deleteMetaDataLabel">
            Delete metadata
          </h5>
          <button type="button"
                  class="btn-close"
                  data-bs-dismiss="modal"
                  aria-label="Close">
          </button>
        </div>
        <form action="{{ url_for('metadata_bp.delete_meta_data_collection')}}"
              method="post"
              enctype="multipart/form-data"
              class="row g-3 needs-validation"
              novalidation>
          <input type="hidden" name="csrf_token" value="{{ csrf_token() }}" />
          <input type="hidden" name="redirect_hash" value="#metadata"/>
          <div class="modal-body">
            <div class="mb-3">
              <label for="meta-data-name-delete" class="col-form-label">
                Name
              </label>
              <input type="text"
                     class="form-control"
                     id="meta-data-name-delete"
                     name="meta-data-name"
                     readonly/>
              <div class="invalid-feedback">
                Metadata field name is required
              </div>
            </div>
            <div class="mb-3">
              <label for="meta-data-value-delete" class="col-form-label">
                Value
              </label>
              <input type="text"
                     class="form-control"
                     id="meta-data-value-delete"
                     name="meta-data-value"
                     readonly/>
              <div class="invalid-feedback">
                Metadata field value is required
              </div>
            </div>
            <div class="mb-3">
              <label for="meta-data-units" class="col-form-label">
                Unit
              </label>
              <input type="text"
                     class="form-control"
                     id="meta-data-units-delete"
                     name="meta-data-units"
                     readonly/>
            </div>
            <input type="hidden"
                   id="object-path-delete"
                   name="collection-path"
                   value="{{ collection.path }}"/>
          </div>
          <div class="modal-footer">
            <button type="button" class="btn btn-secondary" data-bs-dismiss="modal">
              Cancel
            </button>
            <button class="btn btn-danger" type="submit">
              Delete
            </button>
          </div>
        </form>
      </div>
    </div>
  </div>
  <!-- Add collection modal-->
  <div class="modal fade"
       id="addCollection"
       tabindex="-1"
       aria-labelledby="addCollectionLabel"
       aria-hidden="true">
    <div class="modal-dialog">
      <div class="modal-content">
        <div class="modal-header">
          <h5 class="modal-title" id="addCollectionLabel">
            Add collection
          </h5>
          <button type="button"
                  class="btn-close"
                  data-bs-dismiss="modal"
                  aria-label="Close">
          </button>
        </div>
        <form action="{{ url_for('browse_bp.add_collection')}}"
              method="post"
              enctype="multipart/form-data"
              class="row g-3 needs-validation"
              novalidate>
          <input type="hidden" name="csrf_token" value="{{ csrf_token() }}"/>
          <div class="modal-body">
            <div class="mb-3">
              <label for="collection-name-add" class="col-form-label">
                Name
              </label>
              <input type="text"
                     class="form-control"
                     id="collection-name-add"
                     name="collection_name"
                     required/>
              <div class="invalid-feedback">
                A collection name is required
              </div>
            </div>
            <input type="hidden"
                   id="collection-path-add"
                   name="parent_collection_path"
                   value="{{ collection.path }}"/>
          </div>
          <div class="modal-footer">
            <button type="button" class="btn btn-secondary" data-bs-dismiss="modal">
              Cancel
            </button>
            <button class="btn btn-primary" type="submit">
              Add
            </button>
          </div>
        </form>
      </div>
    </div>
  </div>
  {# <div id="app">
  <welcome></welcome>
  <hello></hello>
  <tree-browser browse-root="{{ url_for('api_collection_tree', collection=browse_root) }}"></tree-browser>
</div>
#}
  <div class="row">
    {# temp #}
    {# {% for r in metadata_objects %}
      <p>
        {{ r|pprint }}
      </p>
    {% endfor %} #}
    {# endtemp #}
  </div>
  <!-- Delete modal -->
{% endblock body %}
{% block javascript %}
  {{ super() }}
  <script src="{{url_for('static', filename='dist/doms.js')}}"></script>
  <script src="{{url_for('static', filename='dist/bulk_operations.js')}}"></script>
  <script>
//function for applying action on all selected collections/files
function applyAction() {
  let action = document.getElementById("action_select").value;
  let selectedCollections = [];
  let selectedDataObjects = [];
  let rows = document.getElementById("browseTable").querySelectorAll("tr");
  let checkboxes = rows[0].querySelectorAll("[type=checkbox]");
  for (const checkbox of checkboxes){
    if (checkbox.checked){
      selectedDataObjects.push(checkbox.value);
    }
  }
  checkboxes = rows[1].querySelectorAll("[type=checkbox]");
  for (const checkbox of checkboxes){
    if (checkbox.checked){
      selectedCollections.push(checkbox.value);
    }
  }
  console.log(selectedCollections);
  console.log(selectedDataObjects)
  if (selectedCollections.length > 0 || selectedDataObjects.length > 0){
    switch(action) {
      case "move":
        // move selected items
        let treeBrowser = document.getElementById("tree_browser");
        tree_browser.style = "display: block!important";
        break;
      case "delete":
        // deleted selected items, TODO: api call
        for (const path of selectedCollections){
          var xhr = new XMLHttpRequest();
          xhr.open("POST", "{{url_for('browse_bp.delete_collection')}}");
          var formData = new FormData();
          formData.append("collection_path", path);
          xhr.send(formData);
        }
        for (const path of selectedDataObjects){
          var xhr = new XMLHttpRequest();
          xhr.open("POST", "{{url_for('browse_bp.delete_data_object')}}");
          var formData = new FormData();
          formData.append("data_object_path", path);
          xhr.send(formData);
        }
        break;
    }
  }

}

var editMetaData = document.getElementById('editMetaData')
editMetaData.addEventListener('show.bs.modal', function (event) {
  // Button that triggered the modal
  var button = event.relatedTarget
  // Extract info from data-bs-* attributes
  var fieldMDName = button.getAttribute('data-bs-meta-data-name')
  var fieldMDValue = button.getAttribute('data-bs-meta-data-value')
  var fieldMDUnit = button.getAttribute('data-bs-meta-data-units')
  var fieldObjectPath = button.getAttribute('data-bs-data-path')
  // If necessary, you could initiate an AJAX request here
  // and then do the updating in a callback.
  //
  // Update the modal's content.
  var modalTitle = editMetaData.querySelector('.modal-title')
  var modalBodyInputMDName = editMetaData.querySelector('#meta-data-name')
  var modalBodyInputMDValue = editMetaData.querySelector('#meta-data-value')
  var modalBodyInputMDUnit = editMetaData.querySelector('#meta-data-units')
  var modalBodyInputDataPath = editMetaData.querySelector('#object-path')

  var modalBodyInputOrigMDName = editMetaData.querySelector('#orig-meta-data-name')
  var modalBodyInputOrigMDValue = editMetaData.querySelector('#orig-meta-data-value')
  var modalBodyInputOrigMDUnit = editMetaData.querySelector('#orig-meta-data-units')


  //modalTitle.textContent = 'Data object ' +
  modalBodyInputMDName.value = fieldMDName
  modalBodyInputMDValue.value = fieldMDValue
  modalBodyInputMDUnit.value = fieldMDUnit
  modalBodyInputDataPath = fieldObjectPath

  modalBodyInputOrigMDName.value = fieldMDName
  modalBodyInputOrigMDValue.value = fieldMDValue
  modalBodyInputOrigMDUnit.value = fieldMDUnit

})

//// Delete meta data listener for modal

var deleteMetaData = document.getElementById('deleteMetaData')
deleteMetaData.addEventListener('show.bs.modal', function (event) {
  // Button that triggered the modal
  var button = event.relatedTarget
  // Extract info from data-bs-* attributes
  var fieldMDName = button.getAttribute('data-bs-meta-data-name')
  var fieldMDValue = button.getAttribute('data-bs-meta-data-value')
  var fieldMDUnit = button.getAttribute('data-bs-meta-data-units')
  var fieldObjectPath = button.getAttribute('data-bs-data-path')
  // If necessary, you could initiate an AJAX request here
  // and then do the updating in a callback.
  //
  // Update the modal's content.
  var modalTitle = deleteMetaData.querySelector('.modal-title')
  var modalBodyInputMDName = deleteMetaData.querySelector('#meta-data-name-delete')
  var modalBodyInputMDValue = deleteMetaData.querySelector('#meta-data-value-delete')
  var modalBodyInputMDUnit = deleteMetaData.querySelector('#meta-data-units-delete')
  var modalBodyInputDataPath = deleteMetaData.querySelector('#object-path-delete')


  //modalTitle.textContent = 'Data object ' +
  modalBodyInputMDName.value = fieldMDName
  modalBodyInputMDValue.value = fieldMDValue
  modalBodyInputMDUnit.value = fieldMDUnit
  modalBodyInputDataPath = fieldObjectPath

})

// open the active tab if specified by simulating a click() :)
var hash = window.location.hash;
hash && document.querySelector('a[href="'+hash+'"]').click()

// multi file upload Zone
// Note that the name "mangoDropzone" is the camelized id of the form.
Dropzone.options.mangoDropzone = {

    autoProcessQueue: false,
    dictDefaultMessage: "Click or drag files to upload here. When your selection is ready, click the buttton below to start the upload.",
    addRemoveLinks: true,
    init: function () {
      var submitButton = document.querySelector("#submit-all")
      ourDropzone =  this;
      submitButton.addEventListener("click", function() {
        ourDropzone.processQueue();
      });
      // if there are more than the parallel uploads parameter, ensure that all get uploaded
      this.on("processing", function() { ourDropzone.options.autoProcessQueue = true; });
      // reload the page at the end to show the uploaded files in iRODS
      this.on('queuecomplete', function () {
        location.reload();
      });
    }
  };
//Dropzone.discover(); // from version 6 (using version 5.x)

  </script>
{% endblock javascript %}<|MERGE_RESOLUTION|>--- conflicted
+++ resolved
@@ -28,11 +28,7 @@
 {% block body %}
   <nav aria-label="breadcrumb"
        class="navbar-light bg-light sticky-top pb-2 pt-1">
-<<<<<<< HEAD
     <div class="text-bg-light mr-4">
-=======
-    <div class="text-bg-light">
->>>>>>> 06d0a458
       <ol class="breadcrumb">
         <i class="bi bi-house-door-fill"> </i>&nbsp;
         {#<li class="breadcrumb-item">{{ breadcrumbs[0]['label'] }}</li>#}
