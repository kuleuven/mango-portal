--- conflicted
+++ resolved
@@ -38,15 +38,9 @@
             "zone": "kuleuven_tier1_pilot",
         },
         "ssl_settings": {},
-<<<<<<< HEAD
         "admin_users": ["vsc33436", "x0116999", "vsc31987"],
-        'logo': 'vsc-combi.webp', # path in static folder
-        'splash_image' : 'portal2.jpg',
-=======
-        "admin_users": ["vsc33436", "x0116999"],
         "logo": "vsc-combi.webp",  # path in static folder
         "splash_image": "portal2.jpg",
->>>>>>> fe0427c5
     },
     "set": {
         "jobid": "icts-p-lnx-irods-set",
@@ -107,136 +101,4 @@
         "logo": "vsc-combi.webp",  # path in static folder
         "splash_image": "portal2.jpg",
     },
-}
-<<<<<<< HEAD
-=======
-
-
-def refresh_zone_info():
-    """
-    Refresh zone information
-    Update the irods_zone information with the zones retrieved from the data platform api.
-    """
-
-    if not API_URL or not API_TOKEN:
-        return
-
-    header = {"Authorization": "Bearer " + API_TOKEN}
-    response = requests.get(f"{API_URL}/v1/irods/zones", headers=header)
-    response.raise_for_status()
-
-    zones = {}
-
-    for zone_info in response.json():
-        zones[zone_info["zone"]] = {
-            "jobid": zone_info["jobid"],
-            "parameters": {
-                "host": zone_info["fqdn"],
-                "zone": zone_info["zone"],
-            },
-            "ssl_settings": {},
-            # "admin_users": ["u0123318", "vsc33436", "x0116999"],
-        }
-
-        if zone_info["zone"] in irods_zones:
-            extra_zone_configs = [
-                extra_zone_config
-                for extra_zone_config in irods_zones[zone_info["zone"]].keys()
-                if extra_zone_config not in ["job_id", "parameters", "ssl_settings"]
-            ]
-            for extra_zone_config in extra_zone_configs:
-                zones[zone_info["zone"]][extra_zone_config] = irods_zones[
-                    zone_info["zone"]
-                ][extra_zone_config]
-
-    irods_zones.clear()
-    irods_zones.update(zones)
-
-
-# TODO: only present relevant zones for a user
-def zones_for_user_lnx(username):
-    zones = []
-
-    for zone, info in irods_zones.items():
-        if "-lnx-" in info["jobid"]:
-            zones.append(zone)
-
-    return zones
-
-
-# TODO: only present relevant zones for a user
-def zones_for_user_vsc(username):
-    zones = []
-
-    for zone, info in irods_zones.items():
-        if "-hpc-" in info["jobid"]:
-            zones.append(zone)
-
-    return zones
-
-
-def irods_connection_info(login_method, zone, username, password=None):
-    """
-    Callback to retrieve connection information for a certain zone and username.
-    If basic authentication is used, the password is passed as third argument.
-    If openid authentication is used, the password will be None.
-    """
-
-    parameters = DEFAULT_IRODS_PARAMETERS.copy()
-    ssl_settings = DEFAULT_SSL_PARAMETERS.copy()
-    parameters.update(irods_zones[zone]["parameters"])
-    ssl_settings.update(irods_zones[zone]["ssl_settings"])
-
-    if login_method == "openid":
-        jobid = irods_zones[zone]["jobid"]
-
-        header = {"Authorization": "Bearer " + API_TOKEN}
-        response = requests.post(
-            f"{API_URL}/v1/token",
-            json={"username": username, "permissions": ["user"]},
-            headers=header,
-        )
-        response.raise_for_status()
-
-        user_api_token = response.json()["token"]
-
-        header = {"Authorization": "Bearer " + user_api_token}
-        response = requests.get(
-            f"{API_URL}/v1/irods/zones/{jobid}/connection_info", headers=header
-        )
-        response.raise_for_status()
-
-        info = response.json()
-
-        parameters.update(info["irods_environment"])
-        password = info["token"]
-
-    return {
-        "parameters": parameters,
-        "ssl_settings": ssl_settings,
-        "password": password,
-    }
-
-
-# Refresh zone information from api
-if os.environ.get("MANGO_AUTH", "") != "localdev":
-    refresh_zone_info()
-
-# Dict of openid providers, can be empty
-openid_providers = {
-    "kuleuven": {
-        "label": "KU Leuven",
-        "client_id": os.environ.get("OIDC_CLIENT_ID", ""),
-        "secret": os.environ.get("OIDC_SECRET", ""),
-        "issuer_url": os.environ.get("OIDC_ISSUER_URL", ""),
-        "zones_for_user": zones_for_user_lnx,
-    },
-    "vsc": {
-        "label": "VSC",
-        "client_id": "blub",
-        "secret": "blub",
-        "issuer_url": "https://auth.vscentrum.be",
-        "zones_for_user": zones_for_user_vsc,
-    },
-}
->>>>>>> fe0427c5
+}